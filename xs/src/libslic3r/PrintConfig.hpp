--- conflicted
+++ resolved
@@ -594,15 +594,10 @@
     };
     
     ConfigOption* option(const t_config_option_key opt_key, bool create = false) {
-<<<<<<< HEAD
-        if (opt_key == "octoprint_host")                        return &this->octoprint_host;
-        if (opt_key == "octoprint_apikey")                      return &this->octoprint_apikey;
-        if (opt_key == "serial_port")                           return &this->serial_port;
-        if (opt_key == "serial_speed")                          return &this->serial_speed;
-=======
         OPT_PTR(octoprint_host);
         OPT_PTR(octoprint_apikey);
->>>>>>> 2811af34
+        OPT_PTR(serial_port);
+        OPT_PTR(serial_speed);
         
         return NULL;
     };
