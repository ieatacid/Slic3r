--- conflicted
+++ resolved
@@ -267,12 +267,8 @@
 
     t_layer_height_ranges layer_height_ranges; ///< Variation of a layer thickness for spans of Z coordinates.
 
-<<<<<<< HEAD
     int part_number; ///< It's used for the 3MF items part numbers in the build element.
-=======
-    // Spline based variations of layer thickness for interactive user manipulation
-    LayerHeightSpline layer_height_spline;
->>>>>>> ebe4fe80
+    LayerHeightSpline layer_height_spline;     ///< Spline based variations of layer thickness for interactive user manipulation
 
     Pointf3 origin_translation;
     ///< This vector accumulates the total translation applied to the object by the
