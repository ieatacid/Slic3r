--- conflicted
+++ resolved
@@ -612,15 +612,9 @@
 	// Get the cell of the point.
 	if (p(0) < 0 || p(1) < 0)
 		return false;
-<<<<<<< HEAD
-	coord_t ix = p.x / m_resolution;
-	coord_t iy = p.y / m_resolution;
-	if (ix >= m_cols || iy >= m_rows)
-=======
 	coord_t ix = p(0) / m_resolution;
 	coord_t iy = p(1) / m_resolution;
 	if (ix >= this->m_cols || iy >= this->m_rows)
->>>>>>> a97df555
 		return false;
 
 	size_t i_closest = (size_t)-1;
