--- conflicted
+++ resolved
@@ -1032,10 +1032,7 @@
     , m_position(Vec3d::Zero())
     , m_starting_drag_position(Vec3d::Zero())
     , m_starting_box_center(Vec3d::Zero())
-<<<<<<< HEAD
-=======
     , m_starting_box_bottom_center(Vec3d::Zero())
->>>>>>> d139274d
 {
 }
 
@@ -1069,30 +1066,19 @@
     {
         m_starting_drag_position = m_grabbers[m_hover_id].center;
         m_starting_box_center = box.center();
-<<<<<<< HEAD
-=======
         m_starting_box_bottom_center = box.center();
         m_starting_box_bottom_center(2) = box.min(2);
->>>>>>> d139274d
     }
 }
 
 void GLGizmoMove3D::on_update(const Linef3& mouse_ray)
 {
     if (m_hover_id == 0)
-<<<<<<< HEAD
-        m_position(0) = 2.0 * m_starting_box_center(0) + calc_displacement(1, mouse_ray) - m_starting_drag_position(0);
-    else if (m_hover_id == 1)
-        m_position(1) = 2.0 * m_starting_box_center(1) + calc_displacement(2, mouse_ray) - m_starting_drag_position(1);
-    else if (m_hover_id == 2)
-        m_position(2) = 2.0 * m_starting_box_center(2) + calc_displacement(1, mouse_ray) - m_starting_drag_position(2);
-=======
         m_position(0) = 2.0 * m_starting_box_center(0) + calc_projection(X, 1, mouse_ray) - m_starting_drag_position(0);
     else if (m_hover_id == 1)
         m_position(1) = 2.0 * m_starting_box_center(1) + calc_projection(Y, 2, mouse_ray) - m_starting_drag_position(1);
     else if (m_hover_id == 2)
         m_position(2) = 2.0 * m_starting_box_bottom_center(2) + calc_projection(Z, 1, mouse_ray) - m_starting_drag_position(2);
->>>>>>> d139274d
 }
 
 void GLGizmoMove3D::on_render(const BoundingBoxf3& box) const
@@ -1161,16 +1147,6 @@
     render_grabbers_for_picking(box);
 }
 
-<<<<<<< HEAD
-double GLGizmoMove3D::calc_displacement(unsigned int preferred_plane_id, const Linef3& mouse_ray) const
-{
-    double displacement = 0.0;
-
-    Vec3d starting_vec = m_starting_drag_position - m_starting_box_center;
-    double len_starting_vec = starting_vec.norm();
-    if (len_starting_vec == 0.0)
-        return displacement;
-=======
 double GLGizmoMove3D::calc_projection(Axis axis, unsigned int preferred_plane_id, const Linef3& mouse_ray) const
 {
     double projection = 0.0;
@@ -1179,53 +1155,32 @@
     double len_starting_vec = starting_vec.norm();
     if (len_starting_vec == 0.0)
         return projection;
->>>>>>> d139274d
 
     Vec3d starting_vec_dir = starting_vec.normalized();
     Vec3d mouse_dir = mouse_ray.unit_vector();
 
     unsigned int plane_id = select_best_plane(mouse_dir, preferred_plane_id);
 
-<<<<<<< HEAD
-    switch (plane_id)
+    switch (plane_id) 
     {
     case 0:
     {
-        displacement = starting_vec_dir.dot(intersection_on_plane_xy(mouse_ray, m_starting_box_center));
-=======
-    switch (plane_id) 
-    {
-    case 0:
-    {
         projection = starting_vec_dir.dot(intersection_on_plane_xy(mouse_ray, (axis == Z) ? m_starting_box_bottom_center : m_starting_box_center));
->>>>>>> d139274d
         break;
     }
     case 1:
     {
-<<<<<<< HEAD
-        displacement = starting_vec_dir.dot(intersection_on_plane_xz(mouse_ray, m_starting_box_center));
-=======
         projection = starting_vec_dir.dot(intersection_on_plane_xz(mouse_ray, (axis == Z) ? m_starting_box_bottom_center : m_starting_box_center));
->>>>>>> d139274d
         break;
     }
     case 2:
     {
-<<<<<<< HEAD
-        displacement = starting_vec_dir.dot(intersection_on_plane_yz(mouse_ray, m_starting_box_center));
-=======
         projection = starting_vec_dir.dot(intersection_on_plane_yz(mouse_ray, (axis == Z) ? m_starting_box_bottom_center : m_starting_box_center));
->>>>>>> d139274d
         break;
     }
     }
 
-<<<<<<< HEAD
-    return displacement;
-=======
     return projection;
->>>>>>> d139274d
 }
 
 GLGizmoFlatten::GLGizmoFlatten(GLCanvas3D& parent)
@@ -1281,12 +1236,6 @@
         else
             ::glColor4f(0.9f, 0.9f, 0.9f, 0.5f);
 
-<<<<<<< HEAD
-        for (Vec2d offset : m_instances_positions) {
-            offset += to_2d(dragged_offset);
-            ::glPushMatrix();
-            ::glTranslatef((GLfloat)offset(0), (GLfloat)offset(1), 0.0f);
-=======
 #if ENABLE_MODELINSTANCE_3D_OFFSET
         for (Vec3d offset : m_instances_positions) {
             offset += dragged_offset;
@@ -1300,7 +1249,6 @@
 #else
             ::glTranslatef((GLfloat)offset(0), (GLfloat)offset(1), 0.0f);
 #endif // ENABLE_MODELINSTANCE_3D_OFFSET
->>>>>>> d139274d
             ::glBegin(GL_POLYGON);
             for (const Vec3d& vertex : m_planes[i].vertices)
                 ::glVertex3f((GLfloat)vertex(0), (GLfloat)vertex(1), (GLfloat)vertex(2));
@@ -1319,11 +1267,6 @@
     for (unsigned int i = 0; i < m_planes.size(); ++i)
     {
         ::glColor3f(1.0f, 1.0f, picking_color_component(i));
-<<<<<<< HEAD
-        for (const Vec2d& offset : m_instances_positions) {
-            ::glPushMatrix();
-            ::glTranslatef((GLfloat)offset(0), (GLfloat)offset(1), 0.0f);
-=======
 #if ENABLE_MODELINSTANCE_3D_OFFSET
         for (const Vec3d& offset : m_instances_positions) {
 #else
@@ -1335,7 +1278,6 @@
 #else
             ::glTranslatef((GLfloat)offset(0), (GLfloat)offset(1), 0.0f);
 #endif // ENABLE_MODELINSTANCE_3D_OFFSET
->>>>>>> d139274d
             ::glBegin(GL_POLYGON);
             for (const Vec3d& vertex : m_planes[i].vertices)
                 ::glVertex3f((GLfloat)vertex(0), (GLfloat)vertex(1), (GLfloat)vertex(2));
