--- conflicted
+++ resolved
@@ -744,12 +744,9 @@
 #else
             v.set_offset(Vec3d(instance->offset(0), instance->offset(1), 0.0));
 #endif // ENABLE_MODELINSTANCE_3D_OFFSET
-<<<<<<< HEAD
-=======
 #if ENABLE_MODELINSTANCE_3D_ROTATION
             v.set_rotation(instance->get_rotation());
 #else
->>>>>>> a079f2a3
             v.set_rotation(instance->rotation);
 #endif // ENABLE_MODELINSTANCE_3D_ROTATION
             v.set_scaling_factor(instance->scaling_factor);
