--- conflicted
+++ resolved
@@ -3,12 +3,8 @@
 
 use List::Util qw(first);
 use Slic3r::ExtrusionPath ':roles';
-<<<<<<< HEAD
-use Slic3r::Geometry qw(PI X Y scale unscale points_coincide);
+use Slic3r::Geometry qw(scale unscale scaled_epsilon points_coincide PI X Y);
 use Slic3r::Geometry::Clipper qw(union_ex);
-=======
-use Slic3r::Geometry qw(scale unscale scaled_epsilon points_coincide PI X Y);
->>>>>>> 2a51cad0
 
 has 'layer'              => (is => 'rw');
 has 'shift_x'            => (is => 'rw', default => sub {0} );
