package Slic3r::GUI::OptionsGroup;
use strict;
use warnings;

use Wx qw(:combobox :font :misc :sizer :systemsettings :textctrl);
use Wx::Event qw(EVT_CHECKBOX EVT_COMBOBOX EVT_SPINCTRL EVT_TEXT);
use base 'Wx::StaticBoxSizer';


# not very elegant, but this solution is temporary waiting for a better GUI
our %reload_callbacks = (); # key => $cb
our %fields = ();           # $key => [$control]

sub new {
    my $class = shift;
    my ($parent, %p) = @_;
    
    my $box = Wx::StaticBox->new($parent, -1, $p{title});
    my $self = $class->SUPER::new($box, wxVERTICAL);
    
    my $grid_sizer = Wx::FlexGridSizer->new(scalar(@{$p{options}}), 2, ($p{no_labels} ? 1 : 2), 0);
    $grid_sizer->SetFlexibleDirection(wxHORIZONTAL);
    $grid_sizer->AddGrowableCol($p{no_labels} ? 0 : 1);
    
    my $sidetext_font = Wx::SystemSettings::GetFont(wxSYS_DEFAULT_GUI_FONT);
    
    my $onChange = $p{on_change} || sub {};
    
    foreach my $opt_key (@{$p{options}}) {
        my $index;
        $opt_key =~ s/#(\d+)$// and $index = $1;
        
        my $opt = $Slic3r::Config::Options->{$opt_key};
        my $label;
        if (!$p{no_labels}) {
            $label = Wx::StaticText->new($parent, -1, "$opt->{label}:", wxDefaultPosition, [$p{label_width} || 180, -1]);
            $label->Wrap($p{label_width} || 180) ;  # needed to avoid Linux/GTK bug
            $grid_sizer->Add($label);
        }
        
        my $field;
        if ($opt->{type} =~ /^(i|f|s|s@)$/) {
            my $style = 0;
            $style = wxTE_MULTILINE if $opt->{multiline};
            my $size = Wx::Size->new($opt->{width} || -1, $opt->{height} || -1);
            
            my ($get, $set) = $opt->{type} eq 's@' ? qw(serialize deserialize) : qw(get_raw set);
            
<<<<<<< HEAD
            # if it's an array type but no index was specified, use the serialized version
            my ($get_m, $set_m) = $opt->{type} =~ /\@$/ && !defined $index
                ? qw(serialize deserialize)
                : qw(get_raw set);
            
            my $get = sub {
                my $val = Slic3r::Config->$get_m($opt_key);
                $val = $val->[$index] if defined $index;
                return $val;
            };
            $field = Wx::TextCtrl->new($parent, -1, $get->(), Wx::wxDefaultPosition, $size, $style);
            push @reload_callbacks, sub { $field->SetValue($get->()) };
            
            my $set = sub {
                my $val = $field->GetValue;
                if (defined $index) {
                    Slic3r::Config->$get_m($opt_key)->[$index] = $val;
                } else {
                    Slic3r::Config->$set_m($opt_key, $val);
                }
            };
            EVT_TEXT($parent, $field, sub { $set->() });
        } elsif ($opt->{type} eq 'bool') {
            $field = Wx::CheckBox->new($parent, -1, "");
            $field->SetValue(Slic3r::Config->get_raw($opt_key));
            EVT_CHECKBOX($parent, $field, sub { Slic3r::Config->set($opt_key, $field->GetValue) });
            push @reload_callbacks, sub { $field->SetValue(Slic3r::Config->get_raw($opt_key)) };
=======
            if ($opt->{type} eq 'i') {
                my $value = Slic3r::Config->$get($opt_key);
                $field = Wx::SpinCtrl->new($parent, -1, $value, wxDefaultPosition, $size, $style, $opt->{min} || 0, $opt->{max} || 100, $value);
                EVT_SPINCTRL($parent, $field, sub { Slic3r::Config->$set($opt_key, $field->GetValue); $onChange->($opt_key) });
            } else {
                $field = Wx::TextCtrl->new($parent, -1, Slic3r::Config->$get($opt_key), wxDefaultPosition, $size, $style);
                EVT_TEXT($parent, $field, sub { Slic3r::Config->$set($opt_key, $field->GetValue); $onChange->($opt_key) });
            }
            $reload_callbacks{$opt_key} = sub { $field->SetValue(Slic3r::Config->$get($opt_key)) };
        } elsif ($opt->{type} eq 'bool') {
            $field = Wx::CheckBox->new($parent, -1, "");
            $field->SetValue(Slic3r::Config->get_raw($opt_key));
            EVT_CHECKBOX($parent, $field, sub { Slic3r::Config->set($opt_key, $field->GetValue); $onChange->($opt_key) });
            $reload_callbacks{$opt_key} = sub { $field->SetValue(Slic3r::Config->get_raw($opt_key)) };
>>>>>>> 2d17a94a
        } elsif ($opt->{type} eq 'point') {
            $field = Wx::BoxSizer->new(wxHORIZONTAL);
            my $field_size = Wx::Size->new(40, -1);
            my $value = Slic3r::Config->get_raw($opt_key);
<<<<<<< HEAD
            $field->Add($_) for (
=======
            my @items = (
>>>>>>> 2d17a94a
                Wx::StaticText->new($parent, -1, "x:"),
                my $x_field = Wx::TextCtrl->new($parent, -1, $value->[0], wxDefaultPosition, $field_size),
                Wx::StaticText->new($parent, -1, "  y:"),
                my $y_field = Wx::TextCtrl->new($parent, -1, $value->[1], wxDefaultPosition, $field_size),
            );
            $field->Add($_) for @items;
            if ($opt->{tooltip}) {
                $_->SetToolTipString($opt->{tooltip}) for @items;
            }
            my $set_value = sub {
                my ($i, $value) = @_;
                my $val = Slic3r::Config->get_raw($opt_key);
                $val->[$i] = $value;
                Slic3r::Config->set($opt_key, $val);
            };
<<<<<<< HEAD
            EVT_TEXT($parent, $x_field, sub { $set_value->(0, $x_field->GetValue) });
            EVT_TEXT($parent, $y_field, sub { $set_value->(1, $y_field->GetValue) });
            push @reload_callbacks, sub {
=======
            EVT_TEXT($parent, $x_field, sub { $set_value->(0, $x_field->GetValue); $onChange->($opt_key) });
            EVT_TEXT($parent, $y_field, sub { $set_value->(1, $y_field->GetValue); $onChange->($opt_key) });
            $reload_callbacks{$opt_key} = sub {
>>>>>>> 2d17a94a
                my $value = Slic3r::Config->get_raw($opt_key);
                $x_field->SetValue($value->[0]);
                $y_field->SetValue($value->[1]);
            };
            $fields{$opt_key} = [$x_field, $y_field];
        } elsif ($opt->{type} eq 'select') {
            $field = Wx::ComboBox->new($parent, -1, "", wxDefaultPosition, wxDefaultSize, $opt->{labels} || $opt->{values}, wxCB_READONLY);
            EVT_COMBOBOX($parent, $field, sub {
                Slic3r::Config->set($opt_key, $opt->{values}[$field->GetSelection]);
                $onChange->($opt_key);
            });
<<<<<<< HEAD
            push @reload_callbacks, sub {
=======
            $reload_callbacks{$opt_key} = sub {
>>>>>>> 2d17a94a
                my $value = Slic3r::Config->get_raw($opt_key);
                $field->SetSelection(grep $opt->{values}[$_] eq $value, 0..$#{$opt->{values}});
            };
            $reload_callbacks{$opt_key}->();
        } else {
            die "Unsupported option type: " . $opt->{type};
        }
        $label->SetToolTipString($opt->{tooltip}) if $label && $opt->{tooltip};
        $field->SetToolTipString($opt->{tooltip}) if $opt->{tooltip} && $field->can('SetToolTipString');
        if ($opt->{sidetext}) {
            my $sizer = Wx::BoxSizer->new(wxHORIZONTAL);
            $sizer->Add($field);
            my $sidetext = Wx::StaticText->new($parent, -1, $opt->{sidetext}, wxDefaultPosition, wxDefaultSize);
            $sidetext->SetFont($sidetext_font);
            $sizer->Add($sidetext, 0, wxLEFT | wxALIGN_CENTER_VERTICAL , 4);
            $grid_sizer->Add($sizer);
        } else {
            $grid_sizer->Add($field, 0, $opt->{full_width} ? wxEXPAND : 0);
        }
        $fields{$opt_key} ||= [$field];
    }
    
    $self->Add($grid_sizer, 0, wxEXPAND);
    
    return $self;
}

1;<|MERGE_RESOLUTION|>--- conflicted
+++ resolved
@@ -32,7 +32,7 @@
         
         my $opt = $Slic3r::Config::Options->{$opt_key};
         my $label;
-        if (!$p{no_labels}) {
+        if (!$p{no_labels}) {print $opt_key, "\n" if !defined $opt->{label};
             $label = Wx::StaticText->new($parent, -1, "$opt->{label}:", wxDefaultPosition, [$p{label_width} || 180, -1]);
             $label->Wrap($p{label_width} || 180) ;  # needed to avoid Linux/GTK bug
             $grid_sizer->Add($label);
@@ -44,9 +44,6 @@
             $style = wxTE_MULTILINE if $opt->{multiline};
             my $size = Wx::Size->new($opt->{width} || -1, $opt->{height} || -1);
             
-            my ($get, $set) = $opt->{type} eq 's@' ? qw(serialize deserialize) : qw(get_raw set);
-            
-<<<<<<< HEAD
             # if it's an array type but no index was specified, use the serialized version
             my ($get_m, $set_m) = $opt->{type} =~ /\@$/ && !defined $index
                 ? qw(serialize deserialize)
@@ -57,8 +54,10 @@
                 $val = $val->[$index] if defined $index;
                 return $val;
             };
-            $field = Wx::TextCtrl->new($parent, -1, $get->(), Wx::wxDefaultPosition, $size, $style);
-            push @reload_callbacks, sub { $field->SetValue($get->()) };
+            $field = $opt->{type} eq 'i'
+                ? Wx::SpinCtrl->new($parent, -1, $get->(), wxDefaultPosition, $size, $style, $opt->{min} || 0, $opt->{max} || 100, $get->())
+                : Wx::TextCtrl->new($parent, -1, $get->(), wxDefaultPosition, $size, $style);
+            $reload_callbacks{$opt_key} = sub { $field->SetValue($get->()) };
             
             my $set = sub {
                 my $val = $field->GetValue;
@@ -67,38 +66,21 @@
                 } else {
                     Slic3r::Config->$set_m($opt_key, $val);
                 }
+                $onChange->($opt_key);
             };
-            EVT_TEXT($parent, $field, sub { $set->() });
-        } elsif ($opt->{type} eq 'bool') {
-            $field = Wx::CheckBox->new($parent, -1, "");
-            $field->SetValue(Slic3r::Config->get_raw($opt_key));
-            EVT_CHECKBOX($parent, $field, sub { Slic3r::Config->set($opt_key, $field->GetValue) });
-            push @reload_callbacks, sub { $field->SetValue(Slic3r::Config->get_raw($opt_key)) };
-=======
-            if ($opt->{type} eq 'i') {
-                my $value = Slic3r::Config->$get($opt_key);
-                $field = Wx::SpinCtrl->new($parent, -1, $value, wxDefaultPosition, $size, $style, $opt->{min} || 0, $opt->{max} || 100, $value);
-                EVT_SPINCTRL($parent, $field, sub { Slic3r::Config->$set($opt_key, $field->GetValue); $onChange->($opt_key) });
-            } else {
-                $field = Wx::TextCtrl->new($parent, -1, Slic3r::Config->$get($opt_key), wxDefaultPosition, $size, $style);
-                EVT_TEXT($parent, $field, sub { Slic3r::Config->$set($opt_key, $field->GetValue); $onChange->($opt_key) });
-            }
-            $reload_callbacks{$opt_key} = sub { $field->SetValue(Slic3r::Config->$get($opt_key)) };
+            $opt->{type} eq 'i'
+                ? EVT_SPINCTRL($parent, $field, $set)
+                : EVT_TEXT($parent, $field, $set);
         } elsif ($opt->{type} eq 'bool') {
             $field = Wx::CheckBox->new($parent, -1, "");
             $field->SetValue(Slic3r::Config->get_raw($opt_key));
             EVT_CHECKBOX($parent, $field, sub { Slic3r::Config->set($opt_key, $field->GetValue); $onChange->($opt_key) });
             $reload_callbacks{$opt_key} = sub { $field->SetValue(Slic3r::Config->get_raw($opt_key)) };
->>>>>>> 2d17a94a
         } elsif ($opt->{type} eq 'point') {
             $field = Wx::BoxSizer->new(wxHORIZONTAL);
             my $field_size = Wx::Size->new(40, -1);
             my $value = Slic3r::Config->get_raw($opt_key);
-<<<<<<< HEAD
-            $field->Add($_) for (
-=======
             my @items = (
->>>>>>> 2d17a94a
                 Wx::StaticText->new($parent, -1, "x:"),
                 my $x_field = Wx::TextCtrl->new($parent, -1, $value->[0], wxDefaultPosition, $field_size),
                 Wx::StaticText->new($parent, -1, "  y:"),
@@ -114,15 +96,9 @@
                 $val->[$i] = $value;
                 Slic3r::Config->set($opt_key, $val);
             };
-<<<<<<< HEAD
-            EVT_TEXT($parent, $x_field, sub { $set_value->(0, $x_field->GetValue) });
-            EVT_TEXT($parent, $y_field, sub { $set_value->(1, $y_field->GetValue) });
-            push @reload_callbacks, sub {
-=======
             EVT_TEXT($parent, $x_field, sub { $set_value->(0, $x_field->GetValue); $onChange->($opt_key) });
             EVT_TEXT($parent, $y_field, sub { $set_value->(1, $y_field->GetValue); $onChange->($opt_key) });
             $reload_callbacks{$opt_key} = sub {
->>>>>>> 2d17a94a
                 my $value = Slic3r::Config->get_raw($opt_key);
                 $x_field->SetValue($value->[0]);
                 $y_field->SetValue($value->[1]);
@@ -134,11 +110,7 @@
                 Slic3r::Config->set($opt_key, $opt->{values}[$field->GetSelection]);
                 $onChange->($opt_key);
             });
-<<<<<<< HEAD
-            push @reload_callbacks, sub {
-=======
             $reload_callbacks{$opt_key} = sub {
->>>>>>> 2d17a94a
                 my $value = Slic3r::Config->get_raw($opt_key);
                 $field->SetSelection(grep $opt->{values}[$_] eq $value, 0..$#{$opt->{values}});
             };
