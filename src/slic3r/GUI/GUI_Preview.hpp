#ifndef slic3r_GUI_Preview_hpp_
#define slic3r_GUI_Preview_hpp_

#include <wx/panel.h>
#include "libslic3r/Point.hpp"

#include <string>

class wxNotebook;
class wxGLCanvas;
class wxBoxSizer;
class wxStaticText;
class wxChoice;
class wxComboCtrl;
class wxCheckBox;
class PrusaDoubleSlider;

namespace Slic3r {

class DynamicPrintConfig;
class Print;
class BackgroundSlicingProcess;
class GCodePreviewData;
class Model;

namespace GUI {

class GLCanvas3D;
class GLToolbar;
class Bed3D;

class View3D : public wxPanel
{
    wxGLCanvas* m_canvas_widget;
    GLCanvas3D* m_canvas;

#if !ENABLE_IMGUI
    wxPanel* m_gizmo_widget;
#endif // !ENABLE_IMGUI

    Model* m_model;
    DynamicPrintConfig* m_config;
    BackgroundSlicingProcess* m_process;

public:
    View3D(wxWindow* parent, Model* model, DynamicPrintConfig* config, BackgroundSlicingProcess* process);
    virtual ~View3D();

    wxGLCanvas* get_wxglcanvas() { return m_canvas_widget; }
    GLCanvas3D* get_canvas3d() { return m_canvas; }

    void set_bed(Bed3D* bed);
    void set_view_toolbar(GLToolbar* toolbar);

    void set_as_dirty();
    void bed_shape_changed();

    void select_view(const std::string& direction);
    void select_all();
    void delete_selected();
    void mirror_selection(Axis axis);

#if ENABLE_MODE_AWARE_TOOLBAR_ITEMS
    void update_toolbar_items_visibility();
#endif // ENABLE_MODE_AWARE_TOOLBAR_ITEMS
    void enable_toolbar_item(const std::string& name, bool enable);
    int check_volumes_outside_state() const;

    bool is_layers_editing_enabled() const;
    bool is_layers_editing_allowed() const;
    void enable_layers_editing(bool enable);

    bool is_dragging() const;
    bool is_reload_delayed() const;

    void reload_scene(bool refresh_immediately, bool force_full_scene_refresh = false);
    void render();

private:
    bool init(wxWindow* parent, Model* model, DynamicPrintConfig* config, BackgroundSlicingProcess* process);
};

class Preview : public wxPanel
{
    wxGLCanvas* m_canvas_widget;
    GLCanvas3D* m_canvas;
    wxBoxSizer* m_double_slider_sizer;
    wxStaticText* m_label_view_type;
    wxChoice* m_choice_view_type;
    wxStaticText* m_label_show_features;
    wxComboCtrl* m_combochecklist_features;
    wxCheckBox* m_checkbox_travel;
    wxCheckBox* m_checkbox_retractions;
    wxCheckBox* m_checkbox_unretractions;
    wxCheckBox* m_checkbox_shells;

    DynamicPrintConfig* m_config;
    BackgroundSlicingProcess* m_process;
    GCodePreviewData* m_gcode_preview_data;

    // Calling this function object forces Plater::schedule_background_process.
    std::function<void()> m_schedule_background_process;

    unsigned int m_number_extruders;
    std::string m_preferred_color_mode;

    bool m_loaded;
    bool m_enabled;

    PrusaDoubleSlider* m_slider {nullptr};

public:
    Preview(wxWindow* parent, DynamicPrintConfig* config, BackgroundSlicingProcess* process, GCodePreviewData* gcode_preview_data, std::function<void()> schedule_background_process = [](){});
    virtual ~Preview();

    wxGLCanvas* get_wxglcanvas() { return m_canvas_widget; }
    GLCanvas3D* get_canvas3d() { return m_canvas; }

    void set_bed(Bed3D* bed);
    void set_view_toolbar(GLToolbar* toolbar);

    void set_number_extruders(unsigned int number_extruders);
    void set_canvas_as_dirty();
    void set_enabled(bool enabled);
    void bed_shape_changed();
    void select_view(const std::string& direction);
    void set_viewport_from_scene(GLCanvas3D* canvas);
    void set_viewport_into_scene(GLCanvas3D* canvas);
    void set_drop_target(wxDropTarget* target);

    void load_print();
<<<<<<< HEAD
#if ENABLE_NO_GCODE_TOOLPATHS_REGENERATION
    void reload_print(bool force = false, bool keep_volumes = false);
#else
    void reload_print(bool force = false);
#endif // ENABLE_NO_GCODE_TOOLPATHS_REGENERATION
=======
    void reload_print(bool force = false, bool keep_volumes = false);
>>>>>>> 8c3df91f
    void refresh_print();

private:
    bool init(wxWindow* parent, DynamicPrintConfig* config, BackgroundSlicingProcess* process, GCodePreviewData* gcode_preview_data);

    void bind_event_handlers();
    void unbind_event_handlers();

    void show_hide_ui_elements(const std::string& what);

    void reset_sliders();
    void update_sliders(const std::vector<double>& layers_z);

    void on_size(wxSizeEvent& evt);
    void on_choice_view_type(wxCommandEvent& evt);
    void on_combochecklist_features(wxCommandEvent& evt);
    void on_checkbox_travel(wxCommandEvent& evt);
    void on_checkbox_retractions(wxCommandEvent& evt);
    void on_checkbox_unretractions(wxCommandEvent& evt);
    void on_checkbox_shells(wxCommandEvent& evt);

    // Create/Update/Reset double slider on 3dPreview
    void create_double_slider();
    void update_double_slider(const std::vector<double>& layers_z, bool force_sliders_full_range = false);
    void fill_slider_values(std::vector<std::pair<int, double>> &values,
                            const std::vector<double> &layers_z);
    void reset_double_slider();
    // update DoubleSlider after keyDown in canvas
    void update_double_slider_from_canvas(wxKeyEvent& event);

    void load_print_as_fff();
    void load_print_as_sla();

    void on_sliders_scroll_changed(wxEvent& event);

};

} // namespace GUI
} // namespace Slic3r

#endif // slic3r_GUI_Preview_hpp_<|MERGE_RESOLUTION|>--- conflicted
+++ resolved
@@ -129,15 +129,7 @@
     void set_drop_target(wxDropTarget* target);
 
     void load_print();
-<<<<<<< HEAD
-#if ENABLE_NO_GCODE_TOOLPATHS_REGENERATION
     void reload_print(bool force = false, bool keep_volumes = false);
-#else
-    void reload_print(bool force = false);
-#endif // ENABLE_NO_GCODE_TOOLPATHS_REGENERATION
-=======
-    void reload_print(bool force = false, bool keep_volumes = false);
->>>>>>> 8c3df91f
     void refresh_print();
 
 private:
