--- conflicted
+++ resolved
@@ -1997,17 +1997,9 @@
     this->background_process_timer.Start(500, wxTIMER_ONE_SHOT);
     // Notify the Canvas3D that something has changed, so it may invalidate some of the layer editing stuff.
     this->view3D->get_canvas3d()->set_config(this->config);
-<<<<<<< HEAD
-#if ENABLE_NO_GCODE_TOOLPATHS_REGENERATION
     // Reset gcode preview
     this->preview->get_canvas3d()->reset_volumes();
     this->preview->get_canvas3d()->reset_legend_texture();
-#endif // ENABLE_NO_GCODE_TOOLPATHS_REGENERATION
-=======
-    // Reset gcode preview
-    this->preview->get_canvas3d()->reset_volumes();
-    this->preview->get_canvas3d()->reset_legend_texture();
->>>>>>> 8c3df91f
 }
 
 void Plater::priv::update_print_volume_state()
@@ -2272,17 +2264,8 @@
     else if (current_panel == preview)
     {
         this->q->reslice();        
-<<<<<<< HEAD
-#if ENABLE_NO_GCODE_TOOLPATHS_REGENERATION
         // keeps current gcode preview, if any
         preview->reload_print(false, true);
-#else
-        preview->reload_print();
-#endif // ENABLE_NO_GCODE_TOOLPATHS_REGENERATION
-=======
-        // keeps current gcode preview, if any
-        preview->reload_print(false, true);
->>>>>>> 8c3df91f
         preview->set_canvas_as_dirty();
         view_toolbar.select_item("Preview");
     }
